<<<<<<< HEAD
import asyncio
import click
import logging
import os
import queue
=======
# ensure absolute import for python3
from __future__ import absolute_import

import os
try:
    import queue as Queue  # Queue renamed to queue in py3
except ModuleNotFoundError:
    import Queue
import re
>>>>>>> 9627edfb
import threading
from typing import List

from aardvark import create_app, init_logging
from aardvark.exceptions import AardvarkException
from aardvark.config import create_config, convert_config, find_legacy_config
from aardvark.persistence.sqlalchemy import SQLAlchemyPersistence
from aardvark.retrievers.runner import RetrieverRunner

APP = None
log = logging.getLogger("aardvark")

ACCOUNT_QUEUE = queue.Queue()
QUEUE_LOCK = threading.Lock()
UPDATE_DONE = False

SWAG_REPO_URL = "https://github.com/Netflix-Skunkworks/swag-client"

LOCALDB = "sqlite"
DEFAULT_LOCALDB_FILENAME = "aardvark.db"

# Configuration default values.
DEFAULT_SWAG_BUCKET = "swag-data"
DEFAULT_AARDVARK_ROLE = "Aardvark"
DEFAULT_NUM_THREADS = 5


def get_app():
    global APP
    if not APP:
        APP = create_app()
    return APP


<<<<<<< HEAD
@click.group()
def cli():
    init_logging()
=======
                self.app.logger.info("Thread #{} updating account {} with {} arns".format(
                                     self.thread_ID, account_num, 'all' if arns[0] == 'all' else len(arns)))

                self.app.logger.debug(f"ACCOUNT_QUEUE depth now ~ {ACCOUNT_QUEUE.qsize()}")

                QUEUE_LOCK.release()

                try:
                    account = AccountToUpdate(self.app, account_num, role_name, arns)
                    ret_code, aa_data = account.update_account()
                except Exception as e:
                    self.on_failure.send(self, error=e)
                    self.app.logger.exception(f"Thread #{self.thread_ID} caught exception - {e} - while attempting to update account {account_num}. Continuing.")
                    # Assume that whatever went wrong isn't transient; to avoid an
                    # endless loop we don't put the account back on the queue.
                    continue

                if ret_code != 0:  # retrieve wasn't successful, put back on queue
                    self.on_failure.send(self)
                    QUEUE_LOCK.acquire()
                    ACCOUNT_QUEUE.put((account_num, role_name, arns))
                    QUEUE_LOCK.release()

                self.app.logger.info("Thread #{} persisting data for account {}".format(self.thread_ID, account_num))

                DB_LOCK.acquire()
                persist_aa_data(self.app, aa_data)
                DB_LOCK.release()

                self.on_complete.send(self)
                self.app.logger.info("Thread #{} FINISHED persisting data for account {}".format(self.thread_ID, account_num))
            else:
                QUEUE_LOCK.release()


def persist_aa_data(app, aa_data):
    """
    Reads access advisor JSON file & persists to our database
    """
    from aardvark.model import AWSIAMObject, AdvisorData

    with app.app_context():
        if not aa_data:
            app.logger.warn('Cannot persist Access Advisor Data as no data was collected.')
            return

        arn_cache = {}
        for arn, data in aa_data.items():
            if arn in arn_cache:
                item = arn_cache[arn]
            else:
                item = AWSIAMObject.get_or_create(arn)
                arn_cache[arn] = item
            for service in data:
                AdvisorData.create_or_update(item.id,
                                             service['LastAuthenticated'],
                                             service['ServiceName'],
                                             service['ServiceNamespace'],
                                             service.get('LastAuthenticatedEntity'),
                                             service['TotalAuthenticatedEntities'])
        db.session.commit()


@manager.command
def drop_db():
    """ Drops the database. """
    db.drop_all()


@manager.command
def create_db():
    """ Creates the database. """
    db.create_all()
>>>>>>> 9627edfb


# All of these default to None rather than the corresponding DEFAULT_* values
# so we can tell whether they were passed or not. We don't prompt for any of
# the options that were passed as parameters.
@cli.command("config")
@click.option("--aardvark-role", "-a", type=str)
@click.option("--swag-bucket", "-b", type=str)
@click.option("--db-uri", "-d", type=str)
@click.option("--num-threads", type=int)
@click.option("--no-prompt", is_flag=True, default=False)
def config(aardvark_role, swag_bucket, db_uri, num_threads, no_prompt):
    """
    Creates a config.py configuration file from user input or default values.

    If all configurable values are specified by parameters, user input
    is not needed and will not be prompted.

    If the no-prompt flag is not set, user input will be prompted for
    each of the configurable values not specified by parameters.

    If the no-prompt flag is set, no user input will be collected and
    the configuration file will be populated with option-specified values
    or defaults.

    The resulting configuration file defines the following parameters.
    Configurable parameters are shown in <angle braces>.

    SWAG_OPTS = {'swag.type': 's3', 'swag.bucket_name': <bucket>}
    SWAG_FILTER = None
    SWAG_SERVICE_ENABLED_REQUIREMENT = None
    ROLENAME = <aardvark_role>
    REGION = "us-east-1"
    SQLALCHEMY_DATABASE_URI = <db_uri>
    SQLALCHEMY_TRACK_MODIFICATIONS = False
    NUM_THREADS = <num_threads>
    LOG_CFG = {...}
    """
    # We don't set these until runtime.
<<<<<<< HEAD
    default_db_uri = f"{LOCALDB}:///{os.getcwd()}/{DEFAULT_LOCALDB_FILENAME}"
    default_save_file = "settings.local.yaml"
=======
    default_db_uri = '{localdb}:///{path}/{filename}'.format(
        localdb=LOCALDB, path=os.getcwd(), filename=DEFAULT_LOCALDB_FILENAME
    )
>>>>>>> 9627edfb

    if no_prompt:  # Just take the parameters as currently constituted.
        aardvark_role = aardvark_role or DEFAULT_AARDVARK_ROLE
        num_threads = num_threads or DEFAULT_NUM_THREADS
        db_uri = db_uri or default_db_uri

        # If a swag bucket was specified we set write_swag here so it gets
        # written out to the config file below.
        bucket = swag_bucket or DEFAULT_SWAG_BUCKET

    else:
        # This is essentially the same "param, or input, or default"
        # structure as the additional parameters below.
        if swag_bucket:
            bucket = swag_bucket
        else:
            print(f"\nAardvark can use SWAG to look up accounts. See {SWAG_REPO_URL}")
            use_swag = input("Do you use SWAG to track accounts? [yN]: ")
            if len(use_swag) > 0 and "yes".startswith(use_swag.lower()):
                bucket_prompt = f"SWAG bucket [{DEFAULT_SWAG_BUCKET}]: "
                bucket = input(bucket_prompt) or DEFAULT_SWAG_BUCKET
            else:
<<<<<<< HEAD
                bucket = ""

        aardvark_role_prompt = f"Role Name [{DEFAULT_AARDVARK_ROLE}]: "
        db_uri_prompt = f"Database URI [{default_db_uri}]: "
        num_threads_prompt = f"Worker Count [{DEFAULT_NUM_THREADS}]: "
        save_file_prompt = f"Config file location [{default_save_file}]: "
=======
                write_swag = False

        aardvark_role_prompt = 'ROLENAME [{default}]: '.format(default=DEFAULT_AARDVARK_ROLE)
        db_uri_prompt = 'DATABASE URI [{default}]: '.format(default=default_db_uri)
        num_threads_prompt = '# THREADS [{default}]: '.format(default=DEFAULT_NUM_THREADS)

        aardvark_role = aardvark_role_param or raw_input(aardvark_role_prompt) or DEFAULT_AARDVARK_ROLE
        db_uri = db_uri_param or raw_input(db_uri_prompt) or default_db_uri
        num_threads = num_threads_param or raw_input(num_threads_prompt) or DEFAULT_NUM_THREADS

    log = """LOG_CFG = {
    'version': 1,
    'disable_existing_loggers': False,
    'formatters': {
        'standard': {
            'format': '%(asctime)s %(levelname)s: %(message)s '
                '[in %(pathname)s:%(lineno)d]'
        }
    },
    'handlers': {
        'file': {
            'class': 'logging.handlers.RotatingFileHandler',
            'level': 'DEBUG',
            'formatter': 'standard',
            'filename': 'aardvark.log',
            'maxBytes': 10485760,
            'backupCount': 100,
            'encoding': 'utf8'
        },
        'console': {
            'class': 'logging.StreamHandler',
            'level': 'DEBUG',
            'formatter': 'standard',
            'stream': 'ext://sys.stdout'
        }
    },
    'loggers': {
        'aardvark': {
            'handlers': ['file', 'console'],
            'level': 'DEBUG'
        }
    }
}"""

    with open('config.py', 'w') as filedata:
        print('\n>> Writing to config.py')
        filedata.write('# Autogenerated config file\n')
        if write_swag:
            filedata.write("SWAG_OPTS = {{'swag.type': 's3', 'swag.bucket_name': '{bucket}'}}\n".format(bucket=bucket))
            filedata.write("SWAG_FILTER = None\n")
            filedata.write("SWAG_SERVICE_ENABLED_REQUIREMENT = None\n")
        filedata.write('ROLENAME = "{role}"\n'.format(role=aardvark_role))
        filedata.write('REGION = "us-east-1"\n')
        filedata.write('ARN_PARTITION = "aws"\n')
        filedata.write('SQLALCHEMY_DATABASE_URI = "{uri}"\n'.format(uri=db_uri))
        filedata.write('SQLALCHEMY_TRACK_MODIFICATIONS = False\n')
        filedata.write('NUM_THREADS = {num_threads}\n'.format(num_threads=num_threads))
        filedata.write(log)


@manager.option('-a', '--accounts', dest='accounts', type=unicode, default='all')
@manager.option('-r', '--arns', dest='arns', type=unicode, default='all')
def update(accounts, arns):
    """
    Asks AWS for new Access Advisor information.
    """
    accounts = _prep_accounts(accounts)
    arns = arns.split(',')
    app = create_app()

    global ACCOUNT_QUEUE, QUEUE_LOCK, UPDATE_DONE

    role_name = app.config.get('ROLENAME')
    num_threads = app.config.get('NUM_THREADS') or 5

    if num_threads > 6:
        current_app.logger.warn('Greater than 6 threads seems to cause problems')

    QUEUE_LOCK.acquire()
    for account_number in accounts:
        ACCOUNT_QUEUE.put((account_number, role_name, arns))
    current_app.logger.debug(f"Starting update operation for {ACCOUNT_QUEUE.qsize()} accounts using {num_threads} threads.")
    QUEUE_LOCK.release()

    threads = []
    for thread_num in range(num_threads):
        thread = UpdateAccountThread(thread_num + 1)
        thread.start()
        threads.append(thread)

    while not ACCOUNT_QUEUE.empty():
        pass
    UPDATE_DONE = True
    current_app.logger.debug("Queue is empty; no more accounts to process.")
>>>>>>> 9627edfb

        aardvark_role = (
                aardvark_role or input(aardvark_role_prompt) or DEFAULT_AARDVARK_ROLE
        )
        db_uri = db_uri or input(db_uri_prompt) or default_db_uri
        num_threads = (
                num_threads or input(num_threads_prompt) or DEFAULT_NUM_THREADS
        )
        save_file = input(save_file_prompt) or default_save_file

    create_config(
        aardvark_role=aardvark_role,
        swag_bucket=bucket or "",
        swag_filter="",
        swag_service_enabled_requirement="",
        sqlalchemy_database_uri=db_uri,
        sqlalchemy_track_modifications=False,
        num_threads=num_threads,
        region="us-east-1",
        filename=save_file,
    )


@cli.command("update")
@click.option("--account", "-a", type=str, default=[], multiple=True)
@click.option("--arn", "-r", type=str, default=[], multiple=True)
def update(account: List[str], arn: List[str]):
    """
    Asks AWS for new Access Advisor information.
    """
    accounts = list(account)
    arns = list(arn)
    r = RetrieverRunner()
    try:
        asyncio.run(r.run(accounts=accounts, arns=arns))
    except KeyboardInterrupt:
        r.cancel()
    except AardvarkException as e:
        log.error(e)
        exit(1)


@cli.command("drop_db")
def drop_db():
    """Drops the database."""
    SQLAlchemyPersistence().teardown_db()


@cli.command("create_db")
def create_db():
    """Creates the database."""
    SQLAlchemyPersistence().init_db()


@cli.command("migrate_config")
@click.option("--environment", "-e", type=str, default="default")
@click.option("--config-file", "-c", type=str)
@click.option("--write/--no-write", type=bool, default=True)
@click.option("--output-file", "-o", type=str, default="settings.yaml")
def migrate_config(environment, config_file, write, output_file):
    if not config_file:
        config_file = find_legacy_config()
    convert_config(
        config_file,
        write=write,
        output_filename=output_file,
        environment=environment,
    )


if __name__ == "__main__":
    cli()<|MERGE_RESOLUTION|>--- conflicted
+++ resolved
@@ -1,20 +1,8 @@
-<<<<<<< HEAD
 import asyncio
 import click
 import logging
 import os
 import queue
-=======
-# ensure absolute import for python3
-from __future__ import absolute_import
-
-import os
-try:
-    import queue as Queue  # Queue renamed to queue in py3
-except ModuleNotFoundError:
-    import Queue
-import re
->>>>>>> 9627edfb
 import threading
 from typing import List
 
@@ -49,85 +37,9 @@
     return APP
 
 
-<<<<<<< HEAD
 @click.group()
 def cli():
     init_logging()
-=======
-                self.app.logger.info("Thread #{} updating account {} with {} arns".format(
-                                     self.thread_ID, account_num, 'all' if arns[0] == 'all' else len(arns)))
-
-                self.app.logger.debug(f"ACCOUNT_QUEUE depth now ~ {ACCOUNT_QUEUE.qsize()}")
-
-                QUEUE_LOCK.release()
-
-                try:
-                    account = AccountToUpdate(self.app, account_num, role_name, arns)
-                    ret_code, aa_data = account.update_account()
-                except Exception as e:
-                    self.on_failure.send(self, error=e)
-                    self.app.logger.exception(f"Thread #{self.thread_ID} caught exception - {e} - while attempting to update account {account_num}. Continuing.")
-                    # Assume that whatever went wrong isn't transient; to avoid an
-                    # endless loop we don't put the account back on the queue.
-                    continue
-
-                if ret_code != 0:  # retrieve wasn't successful, put back on queue
-                    self.on_failure.send(self)
-                    QUEUE_LOCK.acquire()
-                    ACCOUNT_QUEUE.put((account_num, role_name, arns))
-                    QUEUE_LOCK.release()
-
-                self.app.logger.info("Thread #{} persisting data for account {}".format(self.thread_ID, account_num))
-
-                DB_LOCK.acquire()
-                persist_aa_data(self.app, aa_data)
-                DB_LOCK.release()
-
-                self.on_complete.send(self)
-                self.app.logger.info("Thread #{} FINISHED persisting data for account {}".format(self.thread_ID, account_num))
-            else:
-                QUEUE_LOCK.release()
-
-
-def persist_aa_data(app, aa_data):
-    """
-    Reads access advisor JSON file & persists to our database
-    """
-    from aardvark.model import AWSIAMObject, AdvisorData
-
-    with app.app_context():
-        if not aa_data:
-            app.logger.warn('Cannot persist Access Advisor Data as no data was collected.')
-            return
-
-        arn_cache = {}
-        for arn, data in aa_data.items():
-            if arn in arn_cache:
-                item = arn_cache[arn]
-            else:
-                item = AWSIAMObject.get_or_create(arn)
-                arn_cache[arn] = item
-            for service in data:
-                AdvisorData.create_or_update(item.id,
-                                             service['LastAuthenticated'],
-                                             service['ServiceName'],
-                                             service['ServiceNamespace'],
-                                             service.get('LastAuthenticatedEntity'),
-                                             service['TotalAuthenticatedEntities'])
-        db.session.commit()
-
-
-@manager.command
-def drop_db():
-    """ Drops the database. """
-    db.drop_all()
-
-
-@manager.command
-def create_db():
-    """ Creates the database. """
-    db.create_all()
->>>>>>> 9627edfb
 
 
 # All of these default to None rather than the corresponding DEFAULT_* values
@@ -167,14 +79,8 @@
     LOG_CFG = {...}
     """
     # We don't set these until runtime.
-<<<<<<< HEAD
     default_db_uri = f"{LOCALDB}:///{os.getcwd()}/{DEFAULT_LOCALDB_FILENAME}"
     default_save_file = "settings.local.yaml"
-=======
-    default_db_uri = '{localdb}:///{path}/{filename}'.format(
-        localdb=LOCALDB, path=os.getcwd(), filename=DEFAULT_LOCALDB_FILENAME
-    )
->>>>>>> 9627edfb
 
     if no_prompt:  # Just take the parameters as currently constituted.
         aardvark_role = aardvark_role or DEFAULT_AARDVARK_ROLE
@@ -184,7 +90,7 @@
         # If a swag bucket was specified we set write_swag here so it gets
         # written out to the config file below.
         bucket = swag_bucket or DEFAULT_SWAG_BUCKET
-
+        save_file = default_save_file
     else:
         # This is essentially the same "param, or input, or default"
         # structure as the additional parameters below.
@@ -197,109 +103,12 @@
                 bucket_prompt = f"SWAG bucket [{DEFAULT_SWAG_BUCKET}]: "
                 bucket = input(bucket_prompt) or DEFAULT_SWAG_BUCKET
             else:
-<<<<<<< HEAD
                 bucket = ""
 
         aardvark_role_prompt = f"Role Name [{DEFAULT_AARDVARK_ROLE}]: "
         db_uri_prompt = f"Database URI [{default_db_uri}]: "
         num_threads_prompt = f"Worker Count [{DEFAULT_NUM_THREADS}]: "
         save_file_prompt = f"Config file location [{default_save_file}]: "
-=======
-                write_swag = False
-
-        aardvark_role_prompt = 'ROLENAME [{default}]: '.format(default=DEFAULT_AARDVARK_ROLE)
-        db_uri_prompt = 'DATABASE URI [{default}]: '.format(default=default_db_uri)
-        num_threads_prompt = '# THREADS [{default}]: '.format(default=DEFAULT_NUM_THREADS)
-
-        aardvark_role = aardvark_role_param or raw_input(aardvark_role_prompt) or DEFAULT_AARDVARK_ROLE
-        db_uri = db_uri_param or raw_input(db_uri_prompt) or default_db_uri
-        num_threads = num_threads_param or raw_input(num_threads_prompt) or DEFAULT_NUM_THREADS
-
-    log = """LOG_CFG = {
-    'version': 1,
-    'disable_existing_loggers': False,
-    'formatters': {
-        'standard': {
-            'format': '%(asctime)s %(levelname)s: %(message)s '
-                '[in %(pathname)s:%(lineno)d]'
-        }
-    },
-    'handlers': {
-        'file': {
-            'class': 'logging.handlers.RotatingFileHandler',
-            'level': 'DEBUG',
-            'formatter': 'standard',
-            'filename': 'aardvark.log',
-            'maxBytes': 10485760,
-            'backupCount': 100,
-            'encoding': 'utf8'
-        },
-        'console': {
-            'class': 'logging.StreamHandler',
-            'level': 'DEBUG',
-            'formatter': 'standard',
-            'stream': 'ext://sys.stdout'
-        }
-    },
-    'loggers': {
-        'aardvark': {
-            'handlers': ['file', 'console'],
-            'level': 'DEBUG'
-        }
-    }
-}"""
-
-    with open('config.py', 'w') as filedata:
-        print('\n>> Writing to config.py')
-        filedata.write('# Autogenerated config file\n')
-        if write_swag:
-            filedata.write("SWAG_OPTS = {{'swag.type': 's3', 'swag.bucket_name': '{bucket}'}}\n".format(bucket=bucket))
-            filedata.write("SWAG_FILTER = None\n")
-            filedata.write("SWAG_SERVICE_ENABLED_REQUIREMENT = None\n")
-        filedata.write('ROLENAME = "{role}"\n'.format(role=aardvark_role))
-        filedata.write('REGION = "us-east-1"\n')
-        filedata.write('ARN_PARTITION = "aws"\n')
-        filedata.write('SQLALCHEMY_DATABASE_URI = "{uri}"\n'.format(uri=db_uri))
-        filedata.write('SQLALCHEMY_TRACK_MODIFICATIONS = False\n')
-        filedata.write('NUM_THREADS = {num_threads}\n'.format(num_threads=num_threads))
-        filedata.write(log)
-
-
-@manager.option('-a', '--accounts', dest='accounts', type=unicode, default='all')
-@manager.option('-r', '--arns', dest='arns', type=unicode, default='all')
-def update(accounts, arns):
-    """
-    Asks AWS for new Access Advisor information.
-    """
-    accounts = _prep_accounts(accounts)
-    arns = arns.split(',')
-    app = create_app()
-
-    global ACCOUNT_QUEUE, QUEUE_LOCK, UPDATE_DONE
-
-    role_name = app.config.get('ROLENAME')
-    num_threads = app.config.get('NUM_THREADS') or 5
-
-    if num_threads > 6:
-        current_app.logger.warn('Greater than 6 threads seems to cause problems')
-
-    QUEUE_LOCK.acquire()
-    for account_number in accounts:
-        ACCOUNT_QUEUE.put((account_number, role_name, arns))
-    current_app.logger.debug(f"Starting update operation for {ACCOUNT_QUEUE.qsize()} accounts using {num_threads} threads.")
-    QUEUE_LOCK.release()
-
-    threads = []
-    for thread_num in range(num_threads):
-        thread = UpdateAccountThread(thread_num + 1)
-        thread.start()
-        threads.append(thread)
-
-    while not ACCOUNT_QUEUE.empty():
-        pass
-    UPDATE_DONE = True
-    current_app.logger.debug("Queue is empty; no more accounts to process.")
->>>>>>> 9627edfb
 
         aardvark_role = (
                 aardvark_role or input(aardvark_role_prompt) or DEFAULT_AARDVARK_ROLE
